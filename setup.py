#!/usr/bin/env python

from setuptools import setup, find_packages

setup(
    name='OpenElections Clarity',
    version='0.1.0',
    author='OpenElections',
    author_email='openelections@gmail.com',
    url='http://openelections.net',
    packages=find_packages(),
    include_package_data=True,
    install_requires=[
        'requests',
        'lxml',
        'cssselect',
<<<<<<< HEAD
        'six',
=======
        'python-dateutil',
>>>>>>> c0d13fb8
    ],
    tests_require=[
        'nose',
    ],
    test_suite='nose.collector',
)<|MERGE_RESOLUTION|>--- conflicted
+++ resolved
@@ -14,11 +14,8 @@
         'requests',
         'lxml',
         'cssselect',
-<<<<<<< HEAD
         'six',
-=======
         'python-dateutil',
->>>>>>> c0d13fb8
     ],
     tests_require=[
         'nose',
